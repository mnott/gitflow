--- conflicted
+++ resolved
@@ -1060,11 +1060,7 @@
 
 @app.command()
 def sync(
-<<<<<<< HEAD
-    push: bool = typer.Option(True, help="Push changes to remote after syncing"),
-=======
     push_changes: bool = typer.Option(True, "--push/--no-push", help="Push changes to remote after syncing"),
->>>>>>> adacb2b7
     message: Optional[str] = typer.Option(None, "-m", "--message", help="Commit message for the merge commit"),
     body: Optional[str] = typer.Option(None, "-b", "--body", help="Commit message body"),
     force: bool = typer.Option(False, "-f", "--force", help="Force push changes")
@@ -1090,14 +1086,8 @@
             git_wrapper.checkout('develop')
 
         # Push develop if requested
-<<<<<<< HEAD
-        if push:
-            git_wrapper.push('origin', 'develop', force=force)
-            console.print("[green]Pushed changes to develop[/green]")
-=======
         if push_changes:
             push(branch='develop', force=force, message=message, body=body)
->>>>>>> adacb2b7
 
         # Then merge develop into main
         git_wrapper.checkout('main')
@@ -1108,14 +1098,8 @@
         console.print("[green]Merged develop into main[/green]")
 
         # Push main if requested
-<<<<<<< HEAD
-        if push:
-            git_wrapper.push('origin', 'main', force=force)
-            console.print("[green]Pushed changes to main[/green]")
-=======
         if push_changes:
             push(branch='main', force=force, message=message, body=body)
->>>>>>> adacb2b7
 
         # Return to original branch unless we're already there
         if original_branch != git_wrapper.get_current_branch():
@@ -1131,10 +1115,7 @@
 
     return 0
 
-<<<<<<< HEAD
-=======
-
->>>>>>> adacb2b7
+
 def get_worktree_path(branch_name):
     """Helper function to get worktree path for a branch."""
     is_worktree, worktree_path = git_wrapper.is_worktree(branch_name)
