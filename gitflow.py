--- conflicted
+++ resolved
@@ -75,13 +75,8 @@
 
 Any branch type can be finished by
 
-<<<<<<< HEAD
-a) Making sure you are on the branch you want to finish (use `checkout`)
-b) Running:
-=======
 - Making sure you are on the branch you want to finish (use `checkout`)
 - Running:
->>>>>>> 88cb9beb
 
 ```bash
 ./gitflow.py finish
@@ -366,10 +361,7 @@
 import shutil
 import glob
 import subprocess
-<<<<<<< HEAD
-=======
 import shlex
->>>>>>> 88cb9beb
 from datetime import datetime, timedelta
 from collections import defaultdict
 from pathlib import Path
